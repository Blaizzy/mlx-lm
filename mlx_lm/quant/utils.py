--- conflicted
+++ resolved
@@ -25,109 +25,4 @@
     segments = mx.random.permutation(tokens.shape[0])
     if num_samples > 0:
         segments = segments[:num_samples]
-<<<<<<< HEAD
-    return tokens[segments]
-
-def replace_linear_with_quant_linear(model, quant_method = "bitnet", modules_to_not_convert=None, fused_qkv=True):
-    quantize_layers = []
-    for name, module in model.named_modules():     
-        if modules_to_not_convert is None:
-            modules_to_not_convert = []
-        # Replace nn.Linear layers, but skip 'lm_head'
-        if name not in modules_to_not_convert and isinstance(module, nn.Linear):
-            old_weight = module.weight
-            out_features, in_features = old_weight.shape
-            bias = "bias" in module
-            # Create a new instance of the custom linear layer
-            new_layer = QUANT_LINEAR_MAPPING[quant_method](in_features, out_features, bias=bias, invert_weight_scales=True)
-
-            # Replace the layer in the model
-            if fused_qkv and not any(name.endswith(suffix) for suffix in ["q_proj", "k_proj", "v_proj", "o_proj"]):
-                quantize_layers.append((name, new_layer))
-            elif not fused_qkv:
-                quantize_layers.append((name, new_layer))
-        if fused_qkv and name not in modules_to_not_convert and module.__class__.__name__ == "Attention":
-            # Replace Attention layers with BitLinearFusedAttention
-            from mlx_lm.models.bitnet import BitFusedAttention
-
-            new_module = BitFusedAttention(model.args, invert_weight_scales=True, add_sub_norm=False)
-            quantize_layers.append((name, new_module))
-    if len(quantize_layers) > 0:
-        model.update_modules(tree_unflatten(quantize_layers))
-    return model
-
-
-def apply_hf_quantization(model, config, weights = None):
-    """
-    Apply HF quantization to a model if it has a quantization config.
-    """
-    if config.get("quantization_config", None) is not None:
-        quantization_config = config["quantization_config"]
-        quant_method = quantization_config.get("quant_method", None)
-        modules_to_not_convert = quantization_config.get("modules_to_not_convert", None)
-
-        if quant_method is not None and quant_method in QUANT_LINEAR_MAPPING.keys():
-            # Replace linear layers with quantized versions
-            model = replace_linear_with_quant_linear(
-                model,
-                quant_method=quant_method,
-                modules_to_not_convert=modules_to_not_convert,
-            )
-            if weights is not None:
-                weights = bitnet_sanitze(model, weights)
-
-    return model, weights
-
-
-def bitnet_sanitze(model, weights):
-    # Remove unused precomputed rotary freqs and handle QKV fusion
-    sanitized = {}
-    processed_layers = set()  # Track which layers we've already processed
-
-    for k, v in weights.items():
-        if "self_attn.rotary_emb.inv_freq" in k:
-            continue
-
-        if "self_attn" in k and ("o_proj" not in k and "attn_sub_norm" not in k):
-            # Extract layer prefix
-            prefix = k.split("self_attn")[0]
-
-            # Only process each layer once
-            if prefix not in processed_layers:
-                processed_layers.add(prefix)
-
-                # Handle QKV fusion for weights
-                if f"{prefix}self_attn.q_proj.weight" in weights:
-                    q = weights[f"{prefix}self_attn.q_proj.weight"]
-                    k = weights[f"{prefix}self_attn.k_proj.weight"]
-                    v = weights[f"{prefix}self_attn.v_proj.weight"]
-                    # import pdb; pdb.set_trace()
-                    qkv = mx.concatenate([q, k, v], axis=0)
-                    sanitized[f"{prefix}self_attn.qkv_proj.weight"] = qkv
-
-                # Handle weight scales if they exist
-                if f"{prefix}self_attn.q_proj.weight_scale" in weights:
-                    q_scale = weights[f"{prefix}self_attn.q_proj.weight_scale"]
-                    k_scale = weights[f"{prefix}self_attn.k_proj.weight_scale"]
-                    v_scale = weights[f"{prefix}self_attn.v_proj.weight_scale"]
-                    sanitized[f"{prefix}self_attn.qkv_proj.weight_scale"] = mx.concatenate([q_scale, k_scale, v_scale], axis=0)
-
-                # Handle biases if they exist
-                if f"{prefix}self_attn.q_proj.bias" in weights:
-                    q_bias = weights[f"{prefix}self_attn.q_proj.bias"]
-                    k_bias = weights[f"{prefix}self_attn.k_proj.bias"]
-                    v_bias = weights[f"{prefix}self_attn.v_proj.bias"]
-                    qkv_bias = mx.concatenate([q_bias, k_bias, v_bias], axis=0)
-                    sanitized[f"{prefix}self_attn.qkv_proj.bias"] = qkv_bias
-
-            # Skip the individual q/k/v components since we've fused them
-            continue
-        else:
-            sanitized[k] = v
-
-    if model.args.tie_word_embeddings:
-        sanitized.pop("lm_head.weight", None)
-    return sanitized
-=======
-    return tokens[segments]
->>>>>>> 2ffcb79b
+    return tokens[segments]