# Copyright © 2023-2024 Apple Inc.

from dataclasses import dataclass
from functools import partial
from typing import Any, Dict, Optional, Union

import mlx.core as mx
import mlx.nn as nn

from .base import BaseModelArgs, create_attention_mask, scaled_dot_product_attention
from .bitlinear_layers import BitLinear
from .rope_utils import initialize_rope


@dataclass
class ModelArgs(BaseModelArgs):
    model_type: str
    hidden_size: int
    num_hidden_layers: int
    intermediate_size: int
    num_attention_heads: int
    rms_norm_eps: float
    vocab_size: int
    head_dim: Optional[int] = None
    max_position_embeddings: Optional[int] = None
    num_key_value_heads: Optional[int] = None
    attention_bias: bool = False
    mlp_bias: bool = False
    rope_theta: float = 10000
    rope_traditional: bool = False
    rope_scaling: Optional[Dict[str, Union[float, str]]] = None
    tie_word_embeddings: bool = True

    def __post_init__(self):
        if self.num_key_value_heads is None:
            self.num_key_value_heads = self.num_attention_heads


<<<<<<< HEAD

class BitFusedAttention(nn.Module):
    def __init__(self, args: ModelArgs, invert_weight_scales: bool = False, add_sub_norm: bool = True):
=======
class Attention(nn.Module):
    def __init__(self, args: ModelArgs):
>>>>>>> 2ffcb79b
        super().__init__()

        dim = args.hidden_size
        self.n_heads = n_heads = args.num_attention_heads
        self.n_kv_heads = n_kv_heads = args.num_key_value_heads

        self.head_dim = head_dim = args.head_dim or args.hidden_size // n_heads

        self.scale = head_dim**-0.5
        if hasattr(args, "attention_bias"):
            attention_bias = args.attention_bias
        else:
            attention_bias = False

        self.qkv_proj = BitLinear(
            dim,
            (n_heads + 2 * n_kv_heads) * head_dim,
            bias=attention_bias,
            fused_qkv=True,
            invert_weight_scales=invert_weight_scales,
        )
        self.o_proj = BitLinear(n_heads * head_dim, dim, bias=attention_bias, invert_weight_scales=invert_weight_scales)

        self.rope = initialize_rope(
            self.head_dim,
            args.rope_theta,
            args.rope_traditional,
            args.rope_scaling,
            args.max_position_embeddings,
        )
        self.add_sub_norm = add_sub_norm
        if self.add_sub_norm:
            self.attn_sub_norm = nn.RMSNorm(args.hidden_size, eps=args.rms_norm_eps)

    def __call__(
        self,
        x: mx.array,
        mask: Optional[mx.array] = None,
        cache: Optional[Any] = None,
    ) -> mx.array:
        B, L, D = x.shape

        # Fused QKV projection
        query_pos = self.n_heads * self.head_dim
        kv_pos = self.n_kv_heads * self.head_dim

        kwargs = {
            "query_position": query_pos,
            "kv_position": kv_pos,
        }
        qkv = self.qkv_proj(x, **kwargs)

        queries, keys, values = mx.split(
            qkv, [query_pos, query_pos + kv_pos], axis=-1
        )

        # Prepare the queries, keys and values for the attention computation
        queries = queries.reshape(B, L, self.n_heads, -1).transpose(0, 2, 1, 3)
        keys = keys.reshape(B, L, self.n_kv_heads, -1).transpose(0, 2, 1, 3)
        values = values.reshape(B, L, self.n_kv_heads, -1).transpose(0, 2, 1, 3)

        if cache is not None:
            queries = self.rope(queries, offset=cache.offset)
            keys = self.rope(keys, offset=cache.offset)
            keys, values = cache.update_and_fetch(keys, values)
        else:
            queries = self.rope(queries)
            keys = self.rope(keys)

        output = scaled_dot_product_attention(
            queries, keys, values, cache=cache, scale=self.scale, mask=mask
        )

        output = output.transpose(0, 2, 1, 3).reshape(B, L, -1)
        if self.add_sub_norm:
            output = self.attn_sub_norm(output)
        output = self.o_proj(output)

        return output


@partial(mx.compile, shapeless=True)
def relu2(x):
    return mx.square(nn.relu(x))


class MLP(nn.Module):
    def __init__(self, args: ModelArgs):
        super().__init__()

        dim = args.hidden_size
        hidden_dim = args.intermediate_size
        if hasattr(args, "mlp_bias"):
            mlp_bias = args.mlp_bias
        else:
            mlp_bias = False

        self.gate_proj = BitLinear(dim, hidden_dim, bias=mlp_bias)
        self.down_proj = BitLinear(hidden_dim, dim, bias=mlp_bias)
        self.up_proj = BitLinear(dim, hidden_dim, bias=mlp_bias)
        self.ffn_sub_norm = nn.RMSNorm(args.intermediate_size, eps=args.rms_norm_eps)

    def __call__(self, x) -> mx.array:
        x = relu2(self.gate_proj(x)) * self.up_proj(x)
        x = self.ffn_sub_norm(x)
        x = self.down_proj(x)
        return x


class TransformerBlock(nn.Module):
    def __init__(self, args: ModelArgs):
        super().__init__()
        self.num_attention_heads = args.num_attention_heads
        self.hidden_size = args.hidden_size
        self.self_attn = BitFusedAttention(args)
        self.mlp = MLP(args)
        self.input_layernorm = nn.RMSNorm(args.hidden_size, eps=args.rms_norm_eps)
        self.post_attention_layernorm = nn.RMSNorm(
            args.hidden_size, eps=args.rms_norm_eps
        )
        self.args = args

    def __call__(
        self,
        x: mx.array,
        mask: Optional[mx.array] = None,
        cache: Optional[Any] = None,
    ) -> mx.array:

        r = self.self_attn(self.input_layernorm(x), mask, cache)
        h = x + r
        r = self.mlp(self.post_attention_layernorm(h))
        out = h + r
        return out


class LlamaModel(nn.Module):
    def __init__(self, args: ModelArgs):
        super().__init__()
        self.args = args
        self.vocab_size = args.vocab_size
        self.num_hidden_layers = args.num_hidden_layers
        assert self.vocab_size > 0
        self.embed_tokens = nn.Embedding(args.vocab_size, args.hidden_size)
        self.layers = [
            TransformerBlock(args=args) for _ in range(args.num_hidden_layers)
        ]
        self.norm = nn.RMSNorm(args.hidden_size, eps=args.rms_norm_eps)

    def __call__(
        self,
        inputs: mx.array,
        mask: mx.array = None,
        cache=None,
    ):
        h = self.embed_tokens(inputs)

        if mask is None:
            mask = create_attention_mask(h, cache)

        if cache is None:
            cache = [None] * len(self.layers)

        for layer, c in zip(self.layers, cache):
            h = layer(h, mask, cache=c)

        return self.norm(h)


class Model(nn.Module):
    def __init__(self, args: ModelArgs):
        super().__init__()
        self.args = args
        self.model_type = args.model_type
        self.model = LlamaModel(args)
        if not args.tie_word_embeddings:
            self.lm_head = nn.Linear(args.hidden_size, args.vocab_size, bias=False)

    def __call__(
        self,
        inputs: mx.array,
        mask: mx.array = None,
        cache=None,
    ):
        out = self.model(inputs, mask, cache)
        if self.args.tie_word_embeddings:
            out = self.model.embed_tokens.as_linear(out)
        else:
            out = self.lm_head(out)
        return out

    def sanitize(self, weights):
        # Remove unused precomputed rotary freqs and handle QKV fusion
        sanitized_weights = {}
        processed_layers = set()  # Track which layers we've already processed

        for k, v in weights.items():
            if "self_attn.rotary_emb.inv_freq" in k:
                continue

            if "self_attn" in k and ("o_proj" not in k and "attn_sub_norm" not in k):
                # Extract layer prefix
                prefix = k.split("self_attn")[0]

                # Only process each layer once
                if prefix not in processed_layers:
                    processed_layers.add(prefix)

                    # Handle QKV fusion for weights
                    if f"{prefix}self_attn.q_proj.weight" in weights:
                        q = weights[f"{prefix}self_attn.q_proj.weight"]
                        k = weights[f"{prefix}self_attn.k_proj.weight"]
                        v = weights[f"{prefix}self_attn.v_proj.weight"]
                        qkv = mx.concatenate([q, k, v], axis=0)
                        sanitized_weights[f"{prefix}self_attn.qkv_proj.weight"] = qkv

                    # Handle weight scales if they exist
                    if f"{prefix}self_attn.q_proj.weight_scale" in weights:
                        q_scale = weights[f"{prefix}self_attn.q_proj.weight_scale"]
                        k_scale = weights[f"{prefix}self_attn.k_proj.weight_scale"]
                        v_scale = weights[f"{prefix}self_attn.v_proj.weight_scale"]

                        sanitized_weights[f"{prefix}self_attn.qkv_proj.weight_scale"] = mx.concatenate([q_scale, k_scale, v_scale], axis=0)


                    # Handle biases if they exist
                    if f"{prefix}self_attn.q_proj.bias" in weights:
                        q_bias = weights[f"{prefix}self_attn.q_proj.bias"]
                        k_bias = weights[f"{prefix}self_attn.k_proj.bias"]
                        v_bias = weights[f"{prefix}self_attn.v_proj.bias"]
                        qkv_bias = mx.concatenate([q_bias, k_bias, v_bias], axis=0)
                        sanitized_weights[f"{prefix}self_attn.qkv_proj.bias"] = qkv_bias

                # Skip the individual q/k/v components since we've fused them
                continue
            else:
                sanitized_weights[k] = v

        if self.args.tie_word_embeddings:
            sanitized_weights.pop("lm_head.weight", None)
        return sanitized_weights

    @property
    def layers(self):
        return self.model.layers<|MERGE_RESOLUTION|>--- conflicted
+++ resolved
@@ -36,14 +36,9 @@
             self.num_key_value_heads = self.num_attention_heads
 
 
-<<<<<<< HEAD
 
 class BitFusedAttention(nn.Module):
     def __init__(self, args: ModelArgs, invert_weight_scales: bool = False, add_sub_norm: bool = True):
-=======
-class Attention(nn.Module):
-    def __init__(self, args: ModelArgs):
->>>>>>> 2ffcb79b
         super().__init__()
 
         dim = args.hidden_size
