--- conflicted
+++ resolved
@@ -225,12 +225,6 @@
             class_predicate=class_predicate,
         )
 
-<<<<<<< HEAD
-    # We can also handle HF-related quant models such as bitnet
-    model, weights = apply_hf_quantization(model, config, weights)
-
-=======
->>>>>>> 2ffcb79b
     model.load_weights(list(weights.items()), strict=strict)
 
     if not lazy:
